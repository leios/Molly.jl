--- conflicted
+++ resolved
@@ -34,24 +34,12 @@
         Base.Cartesian.@ncall $N SVector{$N} i->vector1D(c1[i], c2[i], box_size)
     end
 end
+
 """
     adjust_bounds(c, box_size)
 
 Ensure a coordinate is within the simulation box and return the coordinate.
 """
-<<<<<<< HEAD
-function adjust_bounds(c, box_size)
-    while c >= box_size
-        c -= box_size
-    end
-    while c < zero(c)
-        c += box_size
-    end
-    return c
-=======
-function adjust_bounds(c::Real, box_size::Real)
-    return c - floor(c / box_size) * box_size
->>>>>>> ff761e39
-end
+adjust_bounds(c, box_size) = c - floor(c / box_size) * box_size
 
 adjust_bounds_vec(v, bs) = adjust_bounds.(v, bs)