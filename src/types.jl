# Types

export
    PairwiseInteraction,
    use_neighbors,
    SpecificInteraction,
    InteractionList1Atoms,
    InteractionList2Atoms,
    InteractionList3Atoms,
    InteractionList4Atoms,
    Atom,
    charge,
    mass,
    AtomData,
    MolecularTopology,
    NeighborList,
    System,
    ReplicaSystem,
    is_on_gpu,
    float_type,
    masses,
    charges

const DefaultFloat = Float64

"""
A pairwise interaction that will apply to all or most atom pairs.

Custom pairwise interactions should sub-type this abstract type.
"""
abstract type PairwiseInteraction end

"""
    use_neighbors(inter)

Whether a pairwise interaction uses the neighbor list, default `false`.

Custom pairwise interactions can define a method for this function.
For built-in interactions such as [`LennardJones`](@ref) this function accesses
the `use_neighbors` field of the struct.
"""
use_neighbors(::PairwiseInteraction) = false

"""
A specific interaction between sets of specific atoms, e.g. a bond angle.

Custom specific interactions should sub-type this abstract type.
"""
abstract type SpecificInteraction end

"""
    InteractionList1Atoms(is, inters)
    InteractionList1Atoms(is, inters, types)
    InteractionList1Atoms(inter_type)

A list of specific interactions that involve one atom such as position restraints.
"""
struct InteractionList1Atoms{I, T}
    is::I
    inters::T
    types::Vector{String}
end

"""
    InteractionList2Atoms(is, js, inters)
    InteractionList2Atoms(is, js, inters, types)
    InteractionList2Atoms(inter_type)

A list of specific interactions that involve two atoms such as bond potentials.
"""
struct InteractionList2Atoms{I, T}
    is::I
    js::I
    inters::T
    types::Vector{String}
end

"""
    InteractionList3Atoms(is, js, ks, inters)
    InteractionList3Atoms(is, js, ks, inters, types)
    InteractionList3Atoms(inter_type)

A list of specific interactions that involve three atoms such as bond angle potentials.
"""
struct InteractionList3Atoms{I, T}
    is::I
    js::I
    ks::I
    inters::T
    types::Vector{String}
end

"""
    InteractionList4Atoms(is, js, ks, ls, inters)
    InteractionList4Atoms(is, js, ks, ls, inters, types)
    InteractionList4Atoms(inter_type)

A list of specific interactions that involve four atoms such as torsion potentials.
"""
struct InteractionList4Atoms{I, T}
    is::I
    js::I
    ks::I
    ls::I
    inters::T
    types::Vector{String}
end

InteractionList1Atoms(is, inters) = InteractionList1Atoms(is, inters, fill("", length(is)))
InteractionList2Atoms(is, js, inters) = InteractionList2Atoms(is, js, inters, fill("", length(is)))
InteractionList3Atoms(is, js, ks, inters) = InteractionList3Atoms(is, js, ks, inters,
                                                                  fill("", length(is)))
InteractionList4Atoms(is, js, ks, ls, inters) = InteractionList4Atoms(is, js, ks, ls, inters,
                                                                      fill("", length(is)))

InteractionList1Atoms(T) = InteractionList1Atoms{Vector{Int32}, Vector{T}}([], T[], [])
InteractionList2Atoms(T) = InteractionList2Atoms{Vector{Int32}, Vector{T}}([], [], T[], [])
InteractionList3Atoms(T) = InteractionList3Atoms{Vector{Int32}, Vector{T}}([], [], [], T[], [])
InteractionList4Atoms(T) = InteractionList4Atoms{Vector{Int32}, Vector{T}}([], [], [], [], T[], [])

interaction_type(::InteractionList1Atoms{I, T}) where {I, T} = eltype(T)
interaction_type(::InteractionList2Atoms{I, T}) where {I, T} = eltype(T)
interaction_type(::InteractionList3Atoms{I, T}) where {I, T} = eltype(T)
interaction_type(::InteractionList4Atoms{I, T}) where {I, T} = eltype(T)

Base.length(inter_list::Union{InteractionList1Atoms, InteractionList2Atoms,
                              InteractionList3Atoms, InteractionList4Atoms}) = length(inter_list.is)

function Base.zero(inter_list::InteractionList1Atoms{I, T}) where {I, T}
    n_inters = length(inter_list)
    return InteractionList1Atoms{I, T}(
        fill(0, n_inters),
        zero.(inter_list.inters),
        fill("", n_inters),
    )
end

function Base.zero(inter_list::InteractionList2Atoms{I, T}) where {I, T}
    n_inters = length(inter_list)
    return InteractionList2Atoms{I, T}(
        fill(0, n_inters),
        fill(0, n_inters),
        zero.(inter_list.inters),
        fill("", n_inters),
    )
end

function Base.zero(inter_list::InteractionList3Atoms{I, T}) where {I, T}
    n_inters = length(inter_list)
    return InteractionList3Atoms{I, T}(
        fill(0, n_inters),
        fill(0, n_inters),
        fill(0, n_inters),
        zero.(inter_list.inters),
        fill("", n_inters),
    )
end

function Base.zero(inter_list::InteractionList4Atoms{I, T}) where {I, T}
    n_inters = length(inter_list)
    return InteractionList4Atoms{I, T}(
        fill(0, n_inters),
        fill(0, n_inters),
        fill(0, n_inters),
        fill(0, n_inters),
        zero.(inter_list.inters),
        fill("", n_inters),
    )
end

function Base.:+(il1::InteractionList1Atoms{I, T}, il2::InteractionList1Atoms{I, T}) where {I, T}
    return InteractionList1Atoms{I, T}(
        il1.is,
        il1.inters .+ il2.inters,
        il1.types,
    )
end

function Base.:+(il1::InteractionList2Atoms{I, T}, il2::InteractionList2Atoms{I, T}) where {I, T}
    return InteractionList2Atoms{I, T}(
        il1.is,
        il1.js,
        il1.inters .+ il2.inters,
        il1.types,
    )
end

function Base.:+(il1::InteractionList3Atoms{I, T}, il2::InteractionList3Atoms{I, T}) where {I, T}
    return InteractionList3Atoms{I, T}(
        il1.is,
        il1.js,
        il1.ks,
        il1.inters .+ il2.inters,
        il1.types,
    )
end

function Base.:+(il1::InteractionList4Atoms{I, T}, il2::InteractionList4Atoms{I, T}) where {I, T}
    return InteractionList4Atoms{I, T}(
        il1.is,
        il1.js,
        il1.ks,
        il1.ls,
        il1.inters .+ il2.inters,
        il1.types,
    )
end

"""
    Atom(; <keyword arguments>)

An atom and its associated information.

Properties unused in the simulation or in analysis can be left with their
default values.
The types used should be bits types if the GPU is going to be used.

# Arguments
- `index::Int`: the index of the atom in the system.
- `charge::C=0.0`: the charge of the atom, used for electrostatic interactions.
- `mass::M=1.0u"g/mol"`: the mass of the atom.
- `σ::S=0.0u"nm"`: the Lennard-Jones finite distance at which the inter-particle
    potential is zero.
- `ϵ::E=0.0u"kJ * mol^-1"`: the Lennard-Jones depth of the potential well.
- `solute::Bool=false`: whether the atom is part of the solute.
"""
struct Atom{C, M, S, E}
    index::Int
    charge::C
    mass::M
    σ::S
    ϵ::E
    solute::Bool
end

function Atom(;
                index=1,
                charge=0.0,
                mass=1.0u"g/mol",
                σ=0.0u"nm",
                ϵ=0.0u"kJ * mol^-1",
                solute=false)
    return Atom(index, charge, mass, σ, ϵ, solute)
end

function Base.zero(::Type{Atom{T, T, T, T}}) where T
    z = zero(T)
    return Atom(0, z, z, z, z, false)
end

Base.getindex(at::Atom, x::Symbol) = hasfield(Atom, x) ? getfield(atom, x) : KeyError("no field $x in Atom")

"""
    charge(atom)

The partial charge of an [`Atom`](@ref).
"""
charge(atom) = atom.charge

"""
    mass(atom)

The mass of an [`Atom`](@ref).

Custom atom types should implement this function unless they have a `mass` field
defined, which the function accesses by default.
"""
mass(atom) = atom.mass

function Base.show(io::IO, a::Atom)
    print(io, "Atom with index ", a.index, ", charge=", charge(a),
            ", mass=", mass(a), ", σ=", a.σ, ", ϵ=", a.ϵ)
end

"""
    AtomData(atom_type, atom_name, res_number, res_name)

Data associated with an atom.

Storing this separately allows the [`Atom`](@ref) types to be bits types and hence
work on the GPU.
"""
struct AtomData
    atom_type::String
    atom_name::String
    res_number::Int
    res_name::String
    element::String
end

function AtomData(;
                    atom_type="?",
                    atom_name="?",
                    res_number=1,
                    res_name="???",
                    element="?")
    return AtomData(atom_type, atom_name, res_number, res_name, element)
end

"""
    MolecularTopology(bond_is, bond_js, n_atoms)
    MolecularTopology(atom_molecule_inds, molecule_atom_counts)

Topology information for a system.

Stores the index of the molecule each atom belongs to and the number of
atoms in each molecule.
"""
struct MolecularTopology
    atom_molecule_inds::Vector{Int32}
    molecule_atom_counts::Vector{Int32}
end

function bond_graph(bond_is, bond_js, n_atoms)
    g = SimpleGraph(n_atoms)
    for (i, j) in zip(bond_is, bond_js)
        add_edge!(g, i, j)
    end
    return g
end

function MolecularTopology(bond_is, bond_js, n_atoms)
    g = bond_graph(bond_is, bond_js, n_atoms)
    cc = connected_components(g)
    atom_molecule_inds = zeros(Int32, n_atoms)
    for (mi, atom_inds) in enumerate(cc)
        for ai in atom_inds
            atom_molecule_inds[ai] = mi
        end
    end
    molecule_atom_counts = length.(cc)
    return MolecularTopology(atom_molecule_inds, molecule_atom_counts)
end

"""
    NeighborList(n, list)
    NeighborList()

Structure to contain neighbor lists.
"""
mutable struct NeighborList{T}
    n::Int # Number of neighbors in list (n <= length(list))
    list::T
end

NeighborList() = NeighborList{Vector{Tuple{Int32, Int32, Bool}}}(0, [])

Base.length(nl::NeighborList) = nl.n
Base.getindex(nl::NeighborList, ind::Integer) = nl.list[ind]
Base.firstindex(::NeighborList) = 1
Base.lastindex(nl::NeighborList) = length(nl)
Base.eachindex(nl::NeighborList) = Base.OneTo(length(nl))

function Base.empty!(nl::NeighborList)
    nl.n = 0
    return nl
end

function Base.push!(nl::NeighborList, element)
    nl.n += 1
    if nl.n > length(nl.list)
        push!(nl.list, element)
    else
        nl.list[nl.n] = element
    end
    return nl
end

function Base.append!(nl::NeighborList, list)
    for element in list
        push!(nl, element)
    end
    return nl
end

Base.append!(nl::NeighborList, nl_app::NeighborList) = append!(nl, @view(nl_app.list[1:nl_app.n]))

# Placeholder struct to access N^2 interactions by indexing
struct NoNeighborList
    n_atoms::Int
end

n_atoms_to_n_pairs(n_atoms::Integer) = (n_atoms * (n_atoms - 1)) ÷ 2

Base.length(nl::NoNeighborList) = n_atoms_to_n_pairs(nl.n_atoms)

function pair_index(n_atoms::Integer, ind::Integer)
    kz = ind - 1
    iz = n_atoms - 2 - Int(floor(sqrt(-8 * kz + 4 * n_atoms * (n_atoms - 1) - 7) / 2 - 0.5))
    jz = kz + iz + 1 - (n_atoms * (n_atoms - 1)) ÷ 2 + ((n_atoms - iz) * ((n_atoms - iz) - 1)) ÷ 2
    i = iz + 1
    j = jz + 1
    return i, j
end

function Base.getindex(nl::NoNeighborList, ind::Integer)
    i, j = pair_index(nl.n_atoms, ind)
    return i, j, false
end

Base.firstindex(::NoNeighborList) = 1
Base.lastindex(nl::NoNeighborList) = length(nl)
Base.eachindex(nl::NoNeighborList) = Base.OneTo(length(nl))

CUDA.Const(nl::NoNeighborList) = nl

<<<<<<< HEAD

# Convert the Boltzmann constant k to suitable units and float type
function convert_k_units(T, k, energy_units)
    if energy_units == NoUnits
        if unit(k) == NoUnits
            # Use user-supplied unitless Boltzmann constant
            k_converted = T(k)
        else
            # Otherwise assume implied energy units are (u * nm^2 * ps^-2)
            k_converted = T(ustrip(u"u * nm^2 * ps^-2 * K^-1", k))
        end
    elseif dimension(energy_units) == u"𝐋^2 * 𝐌 * 𝐍^-1 * 𝐓^-2"
        k_converted = T(uconvert(energy_units * u"mol * K^-1", k))
    else
        k_converted = T(uconvert(energy_units * u"K^-1", k))
    end
    return k_converted
end
=======
>>>>>>> 17f20ed3

"""
    System(; <keyword arguments>)

A physical system to be simulated.

Properties unused in the simulation or in analysis can be left with their
default values.
The minimal required arguments are `atoms`, `coords` and `boundary`.
`atoms` and `coords` should have the same length, along with `velocities` and
`atoms_data` if these are provided.
This is a sub-type of `AbstractSystem` from AtomsBase.jl and implements the
interface described there.

# Arguments
- `atoms::A`: the atoms, or atom equivalents, in the system. Can be
    of any type but should be a bits type if the GPU is used.
- `coords::C`: the coordinates of the atoms in the system. Typically a
    vector of `SVector`s of 2 or 3 dimensions.
- `boundary::B`: the bounding box in which the simulation takes place.
- `velocities::V=zero(coords) * u"ps^-1"`: the velocities of the atoms in the
    system.
- `atoms_data::AD=[]`: other data associated with the atoms, allowing the atoms to
    be bits types and hence work on the GPU.
- `topology::TO=nothing`: topological information about the system such as which
    atoms are in the same molecule.
- `pairwise_inters::PI=()`: the pairwise interactions in the system, i.e.
    interactions between all or most atom pairs such as electrostatics.
    Typically a `Tuple`.
- `specific_inter_lists::SI=()`: the specific interactions in the system,
    i.e. interactions between specific atoms such as bonds or angles. Typically
    a `Tuple`.
- `general_inters::GI=()`: the general interactions in the system,
    i.e. interactions involving all atoms such as implicit solvent. Typically
    a `Tuple`.
- `constraints::CN=()`: the constraints for bonds and angles in the system. Typically
    a `Tuple`.
- `neighbor_finder::NF=NoNeighborFinder()`: the neighbor finder used to find
    close atoms and save on computation.
- `loggers::L=()`: the loggers that record properties of interest during a
    simulation.
- `k::K=Unitful.k` or `Unitful.k * Unitful.Na`: the Boltzmann constant, which may be
    modified in some simulations. `k` is chosen based on the `energy_units` given.
- `force_units::F=u"kJ * mol^-1 * nm^-1"`: the units of force of the system.
    Should be set to `NoUnits` if units are not being used.
- `energy_units::E=u"kJ * mol^-1"`: the units of energy of the system. Should
    be set to `NoUnits` if units are not being used.
"""
mutable struct System{D, G, T, A, C, B, V, AD, TO, PI, SI, GI, CN, NF,
                      L, K, F, E, M} <: AbstractSystem{D}
    atoms::A
    coords::C
    boundary::B
    velocities::V
    atoms_data::AD
    topology::TO
    pairwise_inters::PI
    specific_inter_lists::SI
    general_inters::GI
    constraints::CN
    neighbor_finder::NF
    loggers::L
    k::K
    force_units::F
    energy_units::E
    masses::M
end

function System(;
                atoms,
                coords,
                boundary,
                velocities=nothing,
                atoms_data=[],
                topology=nothing,
                pairwise_inters=(),
                specific_inter_lists=(),
                general_inters=(),
                constraints=(),
                neighbor_finder=NoNeighborFinder(),
                loggers=(),
                force_units=u"kJ * mol^-1 * nm^-1",
                energy_units=u"kJ * mol^-1",
                k=default_k(energy_units))
    D = n_dimensions(boundary)
    G = isa(coords, CuArray)
    T = float_type(boundary)
    A = typeof(atoms)
    C = typeof(coords)
    B = typeof(boundary)
    AD = typeof(atoms_data)
    TO = typeof(topology)
    PI = typeof(pairwise_inters)
    SI = typeof(specific_inter_lists)
    GI = typeof(general_inters)
    CN = typeof(constraints)
    NF = typeof(neighbor_finder)
    L = typeof(loggers)
    F = typeof(force_units)
    E = typeof(energy_units)

    if isnothing(velocities)
        if force_units == NoUnits
            vels = zero(coords)
        else
            # Assume time units are ps
            vels = zero(coords) * u"ps^-1"
        end
    else
        vels = velocities
    end
    V = typeof(vels)

    if length(atoms) != length(coords)
        throw(ArgumentError("there are $(length(atoms)) atoms but $(length(coords)) coordinates"))
    end
    if length(atoms) != length(vels)
        throw(ArgumentError("there are $(length(atoms)) atoms but $(length(vels)) velocities"))
    end
    if length(atoms_data) > 0 && length(atoms) != length(atoms_data)
        throw(ArgumentError("there are $(length(atoms)) atoms but $(length(atoms_data)) atom data entries"))
    end

    if isa(atoms, CuArray) && !isa(coords, CuArray)
        throw(ArgumentError("the atoms are on the GPU but the coordinates are not"))
    end
    if isa(coords, CuArray) && !isa(atoms, CuArray)
        throw(ArgumentError("the coordinates are on the GPU but the atoms are not"))
    end
    if isa(atoms, CuArray) && !isa(vels, CuArray)
        throw(ArgumentError("the atoms are on the GPU but the velocities are not"))
    end
    if isa(vels, CuArray) && !isa(atoms, CuArray)
        throw(ArgumentError("the velocities are on the GPU but the atoms are not"))
    end

    atom_masses = mass.(atoms)
    M = typeof(atom_masses)

    k_converted = convert_k_units(T, k, energy_units)
    K = typeof(k_converted)

    check_units(atoms, coords, vels, energy_units, force_units, pairwise_inters,
                specific_inter_lists, general_inters, boundary, constraints)

    return System{D, G, T, A, C, B, V, AD, TO, PI, SI, GI, CN, NF, L, K, F, E, M}(
                    atoms, coords, boundary, vels, atoms_data, topology, pairwise_inters,
                    specific_inter_lists, general_inters, constraints, neighbor_finder,
                    loggers, k_converted, force_units, energy_units, atom_masses)
end

"""
    System(sys; <keyword arguments>)

Convenience constructor for changing properties in a `System`.

A copy of the `System` is returned with the provided keyword arguments modified.
"""
function System(sys::System;
                atoms=sys.atoms,
                coords=sys.coords,
                boundary=sys.boundary,
                velocities=sys.velocities,
                atoms_data=sys.atoms_data,
                topology=sys.topology,
                pairwise_inters=sys.pairwise_inters,
                specific_inter_lists=sys.specific_inter_lists,
                general_inters=sys.general_inters,
                constraints=sys.constraints,
                neighbor_finder=sys.neighbor_finder,
                loggers=sys.loggers,
                k=sys.k,
                force_units=sys.force_units,
                energy_units=sys.energy_units)
    return System(
        atoms=atoms,
        coords=coords,
        boundary=boundary,
        velocities=velocities,
        atoms_data=atoms_data,
        topology=topology,
        pairwise_inters=pairwise_inters,
        specific_inter_lists=specific_inter_lists,
        general_inters=general_inters,
        constraints=constraints,
        neighbor_finder=neighbor_finder,
        loggers=loggers,
        k=k,
        force_units=force_units,
        energy_units=energy_units,
    )
end

"""
    System(crystal; <keyword arguments>)

Construct a `System` from a SimpleCrystals.jl `Crystal` struct.

Properties unused in the simulation or in analysis can be left with their
default values.
`atoms`, `atoms_data`, `coords` and `boundary` are automatically calcualted from
the `Crystal` struct.
Extra atom paramaters like `σ` have to be added manually after construction using
the convenience constructor `System(sys; <keyword arguments>)`.
"""
function System(crystal::Crystal{D};
                velocities=nothing,
                topology=nothing,
                pairwise_inters=(),
                specific_inter_lists=(),
                general_inters=(),
                constraints=(),
                neighbor_finder=NoNeighborFinder(),
                loggers=(),
                force_units=u"kJ * mol^-1 * nm^-1",
                energy_units=u"kJ * mol^-1",
                k=default_k(energy_units)) where D
    atoms = [Atom(index=i, charge=charge(a), mass=atomic_mass(a)) for (i, a) in enumerate(crystal.atoms)]
    atoms_data = [AtomData(element=String(atomic_symbol(a))) for a in crystal.atoms]
    coords = SimpleCrystals.position(crystal, :)

    # Build bounding box
    side_lengths = norm.(bounding_box(crystal))
    if any(typeof(crystal.lattice.crystal_family) .<: [CubicLattice, OrthorhombicLattice, TetragonalLattice])
        boundary = CubicBoundary(side_lengths...)
    elseif any(typeof(crystal.lattice.crystal_family) .<: [SquareLattice, RectangularLattice])
        boundary = RectangularBoundary(side_lengths...)
    elseif D == 2 # Honeycomb, Hex2D and Oblique
        throw(ArgumentError("$(crystal.lattice.crystal_family) is not supported as it would need " *
            "a 2D triclinic boundary, try defining the crystal with a rectangular or square unit cell"))
    else # 3D non-cubic systems
        if !all(crystal.lattice.crystal_family.lattice_angles .< 90u"°")
            throw(error("all crystal lattice angles must be less than 90°"))
        end
        boundary = TriclinicBoundary(side_lengths, crystal.lattice_angles)
    end

    return System(
        atoms=atoms,
        coords=coords,
        boundary=boundary,
        velocities=velocities,
        atoms_data=atoms_data,
        topology=topology,
        pairwise_inters=pairwise_inters,
        specific_inter_lists=specific_inter_lists,
        general_inters=general_inters,
        constraints=constraints,
        neighbor_finder=neighbor_finder,
        loggers=loggers,
        k=k,
        force_units=force_units,
        energy_units=energy_units,
    )
end

"""
    ReplicaSystem(; <keyword arguments>)

A wrapper for replicas in a replica exchange simulation.

Each individual replica is a [`System`](@ref).
Properties unused in the simulation or in analysis can be left with their default values.
The minimal required arguments are `atoms`, `replica_coords`, `boundary` and `n_replicas`.
`atoms` and the elements in `replica_coords` should have the same length, along with
`atoms_data` and the elements in `replica_velocities` if these are provided.
The number of elements in `replica_coords`, `replica_velocities`, `replica_loggers` and 
the interaction arguments `replica_pairwise_inters`, `replica_specific_inter_lists`, 
`replica_general_inters` and `replica_constraints` should be equal to `n_replicas`.
This is a sub-type of `AbstractSystem` from AtomsBase.jl and implements the
interface described there.

When using `ReplicaSystem` with [`CellListMapNeighborFinder`](@ref), the number of threads used for
both the simulation of replicas and the neighbor finder should be set to be the same.
This can be done by passing `nbatches=(min(n, 8), n)` to [`CellListMapNeighborFinder`](@ref) during
construction where `n` is the number of threads to be used per replica.

# Arguments
- `atoms::A`: the atoms, or atom equivalents, in the system. Can be
    of any type but should be a bits type if the GPU is used.
- `replica_coords`: the coordinates of the atoms in each replica.
- `boundary::B`: the bounding box in which the simulation takes place.
- `n_replicas::Integer`: the number of replicas of the system.
- `replica_velocities=[zero(replica_coords[1]) * u"ps^-1" for _ in 1:n_replicas]`:
    the velocities of the atoms in each replica.
- `atoms_data::AD`: other data associated with the atoms, allowing the atoms to
    be bits types and hence work on the GPU.
- `topology::TO=nothing`: topological information about the system such as which
    atoms are in the same molecule (to be used if the same for all replicas).
    This is only used if no value is passed to the argument `replica_topology`.
- `replica_topology=[nothing for _ in 1:n_replicas]`: the topological information for 
    each replica.
- `pairwise_inters::PI=()`: the pairwise interactions in the system, i.e. interactions 
    between all or most atom pairs such as electrostatics (to be used if the same for all replicas).
    Typically a `Tuple`. This is only used if no value is passed to the argument 
    `replica_pairwise_inters`.
- `replica_pairwise_inters=[() for _ in 1:n_replicas]`: the pairwise interactions for 
    each replica.
- `specific_inter_lists::SI=()`: the specific interactions in the system, i.e. interactions 
    between specific atoms such as bonds or angles (to be used if the same for all replicas). 
    Typically a `Tuple`. This is only used if no value is passed to the argument 
    `replica_specific_inter_lists`.
- `replica_specific_inter_lists=[() for _ in 1:n_replicas]`: the specific interactions in 
    each replica.
- `general_inters::GI=()`: the general interactions in the system, i.e. interactions involving 
    all atoms such as implicit solvent (to be used if the same for all replicas). Typically a
    `Tuple`. This is only used if no value is passed to the argument `replica_general_inters`.
- `replica_general_inters=[() for _ in 1:n_replicas]`: the general interactions for 
    each replica.
- `constraints::CN=()`: the constraints for bonds and angles in the system (to be used if the same 
    for all replicas). Typically a `Tuple`.
- `replica_constraints=[() for _ in 1:n_replicas]`: the constraints for bonds and angles in each
    replica. This is only used if no value is passed to the argument `replica_constraints`.
- `neighbor_finder::NF=NoNeighborFinder()`: the neighbor finder used to find
    close atoms and save on computation. It is duplicated for each replica.
- `replica_loggers=[() for _ in 1:n_replicas]`: the loggers for each replica 
    that record properties of interest during a simulation.
- `exchange_logger::EL=ReplicaExchangeLogger(n_replicas)`: the logger used to record
    the exchange of replicas.
- `k::K=Unitful.k` or `Unitful.k * Unitful.Na`: the Boltzmann constant, which may be
    modified in some simulations. `k` is chosen based on the `energy_units` given.
- `force_units::F=u"kJ * mol^-1 * nm^-1"`: the units of force of the system.
    Should be set to `NoUnits` if units are not being used.
- `energy_units::E=u"kJ * mol^-1"`: the units of energy of the system. Should
    be set to `NoUnits` if units are not being used.
"""
mutable struct ReplicaSystem{D, G, T, A, AD, EL, K, F, E, R} <: AbstractSystem{D}
    atoms::A
    n_replicas::Int
    atoms_data::AD
    exchange_logger::EL
    k::K
    force_units::F
    energy_units::E
    replicas::R
end

function ReplicaSystem(;
                        atoms,
                        replica_coords,
                        boundary,
                        n_replicas,
                        replica_velocities=nothing,
                        atoms_data=[],
                        topology=nothing,
                        replica_topology=nothing,
                        pairwise_inters=(),
                        replica_pairwise_inters=nothing,
                        specific_inter_lists=(),
                        replica_specific_inter_lists=nothing,
                        general_inters=(),
                        replica_general_inters=nothing,
                        constraints=(),
                        replica_constraints=nothing,
                        neighbor_finder=NoNeighborFinder(),
                        replica_loggers=[() for _ in 1:n_replicas],
                        exchange_logger=nothing,
                        force_units=u"kJ * mol^-1 * nm^-1",
                        energy_units=u"kJ * mol^-1",
                        k=default_k(energy_units))
    D = n_dimensions(boundary)
    G = isa(replica_coords[1], CuArray)
    T = float_type(boundary)
    A = typeof(atoms)
    AD = typeof(atoms_data)
    F = typeof(force_units)
    E = typeof(energy_units)
    C = typeof(replica_coords[1])
    B = typeof(boundary)
    NF = typeof(neighbor_finder)

    if isnothing(replica_velocities)
        if force_units == NoUnits
            replica_velocities = [zero(replica_coords[1]) for _ in 1:n_replicas]
        else
            replica_velocities = [zero(replica_coords[1]) * u"ps^-1" for _ in 1:n_replicas]
        end
    end
    V = typeof(replica_velocities[1])

    if isnothing(replica_topology)
        replica_topology = [topology for _ in 1:n_replicas]
    elseif length(replica_topology) != n_replicas
        throw(ArgumentError("number of topologies ($(length(replica_topology)))"
                            * "does not match number of replicas ($n_replicas)"))
    end
    TO = eltype(replica_topology)

    if isnothing(replica_pairwise_inters)
        replica_pairwise_inters = [pairwise_inters for _ in 1:n_replicas]
    elseif length(replica_pairwise_inters) != n_replicas
        throw(ArgumentError("number of pairwise interactions ($(length(replica_pairwise_inters)))"
                            * "does not match number of replicas ($n_replicas)"))
    end
    PI = eltype(replica_pairwise_inters)

    if isnothing(replica_specific_inter_lists)
        replica_specific_inter_lists = [specific_inter_lists for _ in 1:n_replicas]
    elseif length(replica_specific_inter_lists) != n_replicas
        throw(ArgumentError("number of specific interaction lists ($(length(replica_specific_inter_lists)))"
                            * "does not match number of replicas ($n_replicas)"))
    end
    SI = eltype(replica_specific_inter_lists)

    if isnothing(replica_general_inters)
        replica_general_inters = [general_inters for _ in 1:n_replicas]
    elseif length(replica_general_inters) != n_replicas
        throw(ArgumentError("number of general interactions ($(length(replica_general_inters)))"
                            * "does not match number of replicas ($n_replicas)"))
    end
    GI = eltype(replica_general_inters)

    if isnothing(replica_constraints)
        replica_constraints = [constraints for _ in 1:n_replicas]
    elseif length(replica_constraints) != n_replicas
        throw(ArgumentError("number of constraints ($(length(replica_general_inters)))"
                            * "does not match number of replicas ($n_replicas)"))
    end
    CN = eltype(replica_constraints)

    if isnothing(exchange_logger)
        exchange_logger = ReplicaExchangeLogger(T, n_replicas)
    end
    EL = typeof(exchange_logger)

    if !all(y -> typeof(y) == C, replica_coords)
        throw(ArgumentError("the coordinates for all the replicas are not of the same type"))
    end
    if !all(y -> typeof(y) == V, replica_velocities)
        throw(ArgumentError("the velocities for all the replicas are not of the same type"))
    end

    if length(replica_coords) != n_replicas
        throw(ArgumentError("there are $(length(replica_coords)) coordinates for replicas but $n_replicas replicas"))
    end
    if length(replica_velocities) != n_replicas
        throw(ArgumentError("there are $(length(replica_velocities)) velocities for replicas but $n_replicas replicas"))
    end
    if length(replica_loggers) != n_replicas
        throw(ArgumentError("there are $(length(replica_loggers)) loggers but $n_replicas replicas"))
    end

    if !all(y -> length(y) == length(replica_coords[1]), replica_coords)
        throw(ArgumentError("some replicas have different number of coordinates"))
    end
    if !all(y -> length(y) == length(replica_velocities[1]), replica_velocities)
        throw(ArgumentError("some replicas have different number of velocities"))
    end

    if length(atoms) != length(replica_coords[1])
        throw(ArgumentError("there are $(length(atoms)) atoms but $(length(replica_coords[1])) coordinates"))
    end
    if length(atoms) != length(replica_velocities[1])
        throw(ArgumentError("there are $(length(atoms)) atoms but $(length(replica_velocities[1])) velocities"))
    end
    if length(atoms_data) > 0 && length(atoms) != length(atoms_data)
        throw(ArgumentError("there are $(length(atoms)) atoms but $(length(atoms_data)) atom data entries"))
    end

    n_cuarray = sum(y -> isa(y, CuArray), replica_coords)
    if !(n_cuarray == n_replicas || n_cuarray == 0)
        throw(ArgumentError("the coordinates for $n_cuarray out of $n_replicas replicas are on GPU"))
    end
    if isa(atoms, CuArray) && n_cuarray != n_replicas
        throw(ArgumentError("the atoms are on the GPU but the coordinates are not"))
    end
    if n_cuarray == n_replicas && !isa(atoms, CuArray)
        throw(ArgumentError("the coordinates are on the GPU but the atoms are not"))
    end

    n_cuarray = sum(y -> isa(y, CuArray), replica_velocities)
    if !(n_cuarray == n_replicas || n_cuarray == 0)
        throw(ArgumentError("the velocities for $n_cuarray out of $n_replicas replicas are on GPU"))
    end
    if isa(atoms, CuArray) && n_cuarray != n_replicas
        throw(ArgumentError("the atoms are on the GPU but the velocities are not"))
    end
    if n_cuarray == n_replicas && !isa(atoms, CuArray)
        throw(ArgumentError("the velocities are on the GPU but the atoms are not"))
    end

    atom_masses = mass.(atoms)
    M = typeof(atom_masses)

    k_converted = convert_k_units(T, k, energy_units)
    K = typeof(k_converted)

    replicas = Tuple(System{D, G, T, A, C, B, V, AD, TO, PI, SI, GI, CN, NF,
                            typeof(replica_loggers[i]), K, F, E, M}(
            atoms, replica_coords[i], boundary, replica_velocities[i], atoms_data,
            replica_topology[i], replica_pairwise_inters[i], replica_specific_inter_lists[i],
            replica_general_inters[i], replica_constraints[i], 
            deepcopy(neighbor_finder), replica_loggers[i], k_converted,
            force_units, energy_units, atom_masses) for i in 1:n_replicas)
    R = typeof(replicas)

    return ReplicaSystem{D, G, T, A, AD, EL, K, F, E, R}(
            atoms, n_replicas, atoms_data, exchange_logger, k_converted,
            force_units, energy_units, replicas)
end

"""
    is_on_gpu(sys)

Whether a [`System`](@ref) or [`ReplicaSystem`](@ref) is on the GPU.
"""
is_on_gpu(::Union{System{D, G}, ReplicaSystem{D, G}}) where {D, G} = G

"""
    float_type(sys)
    float_type(boundary)

The float type a [`System`](@ref), [`ReplicaSystem`](@ref) or bounding box uses.
"""
float_type(::Union{System{D, G, T}, ReplicaSystem{D, G, T}}) where {D, G, T} = T

"""
    masses(sys)

The masses of the atoms in a [`System`](@ref) or [`ReplicaSystem`](@ref).
"""
masses(s::System) = s.masses
masses(s::ReplicaSystem) = mass.(s.atoms)

"""
    charges(sys)

The partial charges of the atoms in a [`System`](@ref) or [`ReplicaSystem`](@ref).
"""
charges(s::Union{System, ReplicaSystem}) = charge.(s.atoms)
charge(s::Union{System, ReplicaSystem}, i::Integer) = charge(s.atoms[i])

# Move an array to the GPU depending on whether the system is on the GPU
move_array(arr, ::System{D, false}) where {D} = arr
move_array(arr, ::System{D, true }) where {D} = CuArray(arr)

Base.getindex(s::Union{System, ReplicaSystem}, i::Integer) = AtomView(s, i)
Base.length(s::Union{System, ReplicaSystem}) = length(s.atoms)
Base.eachindex(s::Union{System, ReplicaSystem}) = Base.OneTo(length(s))

AtomsBase.species_type(s::Union{System, ReplicaSystem}) = typeof(s[1])
AtomsBase.atomkeys(s::Union{System, ReplicaSystem}) = (:position, :velocity, :atomic_mass, :atomic_number, :charge)
AtomsBase.hasatomkey(s::Union{System, ReplicaSystem}, x::Symbol) = x in atomkeys(s)
AtomsBase.keys(sys::Union{System, ReplicaSystem}) = fieldnames(typeof(sys))
AtomsBase.haskey(sys::Union{System, ReplicaSystem}, x::Symbol) = hasfield(typeof(sys), x)
Base.getindex(sys::Union{System, ReplicaSystem}, x::Symbol) = 
    hasfield(typeof(sys), x) ? getfield(sys, x) : KeyError("no field `$x`, allowed keys are $(keys(sys))")
Base.pairs(sys::Union{System, ReplicaSystem}) = (k => sys[k] for k in keys(sys))
Base.get(sys::Union{System, ReplicaSystem}, x::Symbol, default) = 
    haskey(sys, x) ? getfield(sys, x) : default

AtomsBase.position(s::System) = s.coords
AtomsBase.position(s::System, i::Integer) = s.coords[i]
AtomsBase.position(s::ReplicaSystem) = s.replicas[1].coords
AtomsBase.position(s::ReplicaSystem, i::Integer) = s.replicas[1].coords[i]

AtomsBase.velocity(s::System) = s.velocities
AtomsBase.velocity(s::System, i::Integer) = s.velocities[i]
AtomsBase.velocity(s::ReplicaSystem) = s.replicas[1].velocities
AtomsBase.velocity(s::ReplicaSystem, i::Integer) = s.replicas[1].velocities[i]

AtomsBase.atomic_mass(s::Union{System, ReplicaSystem}) = masses(s)
AtomsBase.atomic_mass(s::Union{System, ReplicaSystem}, i::Integer) = mass(s.atoms[i])

function Base.getindex(sys::Union{System, ReplicaSystem}, i, x::Symbol)
    atomsbase_keys = (:position, :velocity, :atomic_mass, :atomic_number)
    custom_keys = (:charge,)
    if hasatomkey(sys, x)
        if x in atomsbase_keys
            return getproperty(AtomsBase, x)(sys, i)
        elseif x in custom_keys
            return getproperty(Molly, x)(sys, i)
        end
    else
        throw(KeyError("key $x not present in the system"))
    end
end

function AtomsBase.atomic_symbol(s::Union{System, ReplicaSystem})
    if length(s.atoms_data) > 0
        return map(ad -> Symbol(ad.element), s.atoms_data)
    else
        return fill(:unknown, length(s))
    end
end

function AtomsBase.atomic_symbol(s::Union{System, ReplicaSystem}, i::Integer)
    if length(s.atoms_data) > 0
        return Symbol(s.atoms_data[i].element)
    else
        return :unknown
    end
end

function AtomsBase.atomic_number(s::Union{System, ReplicaSystem})
    if length(s.atoms_data) > 0
        return map(s.atoms_data) do ad
            if ad.element != "?"
                PeriodicTable.elements[Symbol(ad.element)].number
            else
                :unknown
            end
        end
    else
        return fill(:unknown, length(s))
    end
end

function AtomsBase.atomic_number(s::Union{System, ReplicaSystem}, i::Integer)
    if length(s.atoms_data) > 0 && s.atoms_data[i].element != "?"
        return PeriodicTable.elements[Symbol(s.atoms_data[i].element)].number
    else
        return :unknown
    end
end

function AtomsBase.boundary_conditions(::Union{System{3}, ReplicaSystem{3}})
    return SVector(Periodic(), Periodic(), Periodic())
end

function AtomsBase.boundary_conditions(::Union{System{2}, ReplicaSystem{2}})
    return SVector(Periodic(), Periodic())
end

AtomsBase.bounding_box(s::System) = bounding_box(s.boundary)
AtomsBase.bounding_box(s::ReplicaSystem) = bounding_box(s.replicas[1].boundary)

function Base.show(io::IO, s::System)
    print(io, "System with ", length(s), " atoms, boundary ", s.boundary)
end

function Base.show(io::IO, s::ReplicaSystem)
    print(io, "ReplicaSystem containing ",  s.n_replicas, " replicas with ", length(s),
          " atoms each")
end

# Take precedence over AtomsBase.jl show function
Base.show(io::IO, ::MIME"text/plain", s::Union{System, ReplicaSystem}) = show(io, s)

"""
    System(abstract_system)

Convert an AtomsBase `AbstractSystem` to a Molly `System`.

To add properties not present in the AtomsBase interface (e.g. pair potentials) use the
convenience constructor `System(sys::System)`.
"""
function System(sys::AbstractSystem{D}, energy_units, force_units) where D
    # Convert BC to Molly types
    bb = bounding_box(sys)
    bcs = AtomsBase.boundary_conditions(sys)

    if any(typeof.(bcs) .== DirichletZero)
        throw(ArgumentError("Molly does not support DirichletZero boundary conditions"))
    end

    # Check whether box is cubic
    angles = []
    for i in 1:D
        for j in (i + 1):D
            push!(angles, ustrip(dot(bb[i], bb[j])))
        end
    end
    is_cubic = all(angles .== 0.0)
    box_lengths = norm.(bb)

    if is_cubic && D == 2
        @warn "Molly RectangularBoundary assumes origin at (0, 0, 0)"
        molly_boundary = RectangularBoundary(box_lengths...)
    elseif is_cubic && D == 3
        @warn "Molly CubicSystem assumes origin at (0, 0, 0)"
        molly_boundary = CubicBoundary(box_lengths...)
    elseif D == 3
        @warn "Molly TriclinicBoundary assumes origin at (0, 0, 0)"
        if any(ustrip.(box_lengths) .== Inf)
            throw(ArgumentError("TriclinicBoundary does not support infinite boundaries"))
        end
        molly_boundary = TriclinicBoundary(bb...)
    else
        throw(ArgumentError("Molly does not support 2D triclinic domains"))
    end

    length_unit = unit(first(position(sys, 1)))
    atoms = Vector{Atom}(undef, (length(sys),))
    atoms_data = Vector{AtomData}(undef, (length(sys),))
    for (i, atom) in enumerate(sys)
        atoms[i] = Atom(
            index=i,
            charge=get(atom, :charge, 0.0),
            mass=atomic_mass(atom),
            σ=(0.0 * length_unit),
            ϵ=(0.0 * energy_units),
        )
        atoms_data[i] = AtomData(element=String(atomic_symbol(atom)))
    end

    coords = position(sys)
    vels = velocity(sys)

    mass_dim = dimension(atomic_mass(sys, 1))
    if mass_dim == u"𝐌" && dimension(energy_units) == u"𝐋^2 * 𝐌 * 𝐍^-1 * 𝐓^-2"
        throw(ArgumentError("When constructing System from AbstractSystem, energy units " *
                            "are molar but mass units are not"))
    elseif mass_dim == u"𝐌 * 𝐍^-1" && dimension(energy_units) == u"𝐋^2 * 𝐌 * 𝐓^-2"
        throw(ArgumentError("When constructing System from AbstractSystem, mass units " *
                            "are molar but energy units are not"))
    end

    return System(
        atoms=atoms,
        coords=coords,
        boundary=molly_boundary,
        velocities=vels,
        atoms_data=atoms_data,
        energy_units=energy_units,
        force_units=force_units,
    )
end<|MERGE_RESOLUTION|>--- conflicted
+++ resolved
@@ -403,28 +403,6 @@
 Base.eachindex(nl::NoNeighborList) = Base.OneTo(length(nl))
 
 CUDA.Const(nl::NoNeighborList) = nl
-
-<<<<<<< HEAD
-
-# Convert the Boltzmann constant k to suitable units and float type
-function convert_k_units(T, k, energy_units)
-    if energy_units == NoUnits
-        if unit(k) == NoUnits
-            # Use user-supplied unitless Boltzmann constant
-            k_converted = T(k)
-        else
-            # Otherwise assume implied energy units are (u * nm^2 * ps^-2)
-            k_converted = T(ustrip(u"u * nm^2 * ps^-2 * K^-1", k))
-        end
-    elseif dimension(energy_units) == u"𝐋^2 * 𝐌 * 𝐍^-1 * 𝐓^-2"
-        k_converted = T(uconvert(energy_units * u"mol * K^-1", k))
-    else
-        k_converted = T(uconvert(energy_units * u"K^-1", k))
-    end
-    return k_converted
-end
-=======
->>>>>>> 17f20ed3
 
 """
     System(; <keyword arguments>)
