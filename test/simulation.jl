@testset "Lennard-Jones 2D" begin
    n_atoms = 10
    n_steps = 20_000
    temp = 298.0u"K"
    boundary = RectangularBoundary(2.0u"nm")
    simulator = VelocityVerlet(dt=0.002u"ps", coupling=AndersenThermostat(temp, 10.0u"ps"))
    gen_temp_wrapper(s, neighbors=nothing; n_threads::Integer=Threads.nthreads()) = temperature(s)

    s = System(
        atoms=[Atom(charge=0.0, mass=10.0u"u", σ=0.3u"nm", ϵ=0.2u"kJ * mol^-1") for i in 1:n_atoms],
        pairwise_inters=(LennardJones(nl_only=true),),
        coords=place_atoms(n_atoms, boundary; min_dist=0.3u"nm"),
        boundary=boundary,
        neighbor_finder=DistanceNeighborFinder(
            nb_matrix=trues(n_atoms, n_atoms),
            n_steps=10,
            dist_cutoff=2.0u"nm",
        ),
        loggers=(
            temp=TemperatureLogger(100),
            coords=CoordinateLogger(100; dims=2),
            gen_temp=GeneralObservableLogger(gen_temp_wrapper, typeof(temp), 10),
            avg_temp=AverageObservableLogger(Molly.temperature_wrapper,
                                                typeof(temp), 1; n_blocks=200),
        ),
    )
    random_velocities!(s, temp)

    @test masses(s) == fill(10.0u"u", n_atoms)
    @test typeof(boundary_conditions(s)) <: SVector
    @test bounding_box(s) == SVector(
        SVector(2.0, 0.0)u"nm",
        SVector(0.0, 2.0)u"nm",
    )

    show(devnull, s)

    @time simulate!(s, simulator, n_steps; n_threads=1)

    @test length(values(s.loggers.coords)) == 201
    final_coords = last(values(s.loggers.coords))
    @test all(all(c .> 0.0u"nm") for c in final_coords)
    @test all(all(c .< boundary) for c in final_coords)
    displacements(final_coords, boundary)
    distances(final_coords, boundary)
    rdf(final_coords, boundary)

    show(devnull, s.loggers.gen_temp)
    show(devnull, s.loggers.avg_temp)
    t, σ = values(s.loggers.avg_temp)
    @test isapprox(t, mean(values(s.loggers.temp)); atol=3σ)
    run_visualize_tests && visualize(s.loggers.coords, boundary, temp_fp_viz)
end

@testset "Lennard-Jones" begin
    n_atoms = 100
    atom_mass = 10.0u"u"
    n_steps = 20_000
    temp = 298.0u"K"
    boundary = CubicBoundary(2.0u"nm")
    simulator = VelocityVerlet(dt=0.002u"ps", coupling=AndersenThermostat(temp, 10.0u"ps"))
    n_threads_list = run_parallel_tests ? (1, Threads.nthreads()) : (1,)

    TV = typeof(random_velocity(10.0u"u", temp))
    TP = typeof(0.2u"kJ * mol^-1")

    V(sys, args...; kwargs...) = sys.velocities
    pot_obs(sys, neighbors; kwargs...) = potential_energy(sys, neighbors)
    kin_obs(sys, args...; kwargs...) = kinetic_energy(sys)

    for n_threads in n_threads_list
        s = System(
            atoms=[Atom(charge=0.0, mass=atom_mass, σ=0.3u"nm", ϵ=0.2u"kJ * mol^-1") for i in 1:n_atoms],
            atoms_data=[AtomData(atom_name="AR", res_number=i, res_name="AR", element="Ar") for i in 1:n_atoms],
            pairwise_inters=(LennardJones(nl_only=true),),
            coords=place_atoms(n_atoms, boundary; min_dist=0.3u"nm"),
            velocities=[random_velocity(atom_mass, temp) .* 0.01 for i in 1:n_atoms],
            boundary=boundary,
            neighbor_finder=DistanceNeighborFinder(
                nb_matrix=trues(n_atoms, n_atoms),
                n_steps=10,
                dist_cutoff=2.0u"nm",
            ),
            loggers=(
                temp=TemperatureLogger(100),
                coords=CoordinateLogger(100),
                vels=VelocityLogger(100),
                energy=TotalEnergyLogger(100),
                ke=KineticEnergyLogger(100),
                pe=PotentialEnergyLogger(100),
                force=ForceLogger(100),
                writer=StructureWriter(100, temp_fp_pdb),
                potkin_correlation=TimeCorrelationLogger(pot_obs, kin_obs, TP, TP, 1, 100),
                velocity_autocorrelation=AutoCorrelationLogger(V, TV, n_atoms, 100),
            ),
        )

        # Test AtomsBase.jl interface
        @test species_type(s) <: Atom
        @test typeof(s[5]) <: AtomView
        @test position(s) == s.coords
        @test position(s, 5) == s.coords[5]
        @test velocity(s) == s.velocities
        @test velocity(s, 5) == s.velocities[5]
        @test atomic_mass(s) == fill(atom_mass, n_atoms)
        @test atomic_mass(s, 5) == atom_mass
        @test atomic_symbol(s) == fill(:Ar, n_atoms)
        @test atomic_symbol(s, 5) == :Ar
        @test typeof(boundary_conditions(s)) <: SVector
        @test bounding_box(s) == SVector(
            SVector(2.0, 0.0, 0.0)u"nm",
            SVector(0.0, 2.0, 0.0)u"nm",
            SVector(0.0, 0.0, 2.0)u"nm",
        )

        nf_tree = TreeNeighborFinder(nb_matrix=trues(n_atoms, n_atoms), n_steps=10, dist_cutoff=2.0u"nm")
        neighbors = find_neighbors(s, s.neighbor_finder; n_threads=n_threads)
        neighbors_tree = find_neighbors(s, nf_tree; n_threads=n_threads)
        @test length(neighbors.list) == length(neighbors_tree.list) &&
                all(nn in neighbors_tree.list for nn in neighbors.list)

        @time simulate!(s, simulator, n_steps; n_threads=n_threads)

        show(devnull, s.loggers.temp)
        show(devnull, s.loggers.coords)
        show(devnull, s.loggers.vels)
        show(devnull, s.loggers.energy)
        show(devnull, s.loggers.ke)
        show(devnull, s.loggers.pe)
        show(devnull, s.loggers.force)
        show(devnull, s.loggers.writer)
        show(devnull, s.loggers.potkin_correlation)
        show(devnull, s.loggers.velocity_autocorrelation)

        final_coords = last(values(s.loggers.coords))
        @test all(all(c .> 0.0u"nm") for c in final_coords)
        @test all(all(c .< boundary) for c in final_coords)
        displacements(final_coords, boundary)
        distances(final_coords, boundary)
        rdf(final_coords, boundary)
        @test unit(velocity_autocorr(s.loggers.vels)) == u"nm^2 * ps^-2"
        @test unit(first(values(s.loggers.potkin_correlation))) == NoUnits
        @test unit(first(values(s.loggers.velocity_autocorrelation; normalize=false))) == u"nm^2 * ps^-2"

        traj = read(temp_fp_pdb, BioStructures.PDB)
        rm(temp_fp_pdb)
        @test BioStructures.countmodels(traj) == 201
        @test BioStructures.countatoms(first(traj)) == 100

        run_visualize_tests && visualize(s.loggers.coords, boundary, temp_fp_viz)
    end
end

@testset "Lennard-Jones infinite boundaries" begin
    n_atoms = 100
    n_steps = 2_000
    temp = 298.0u"K"
    boundary = CubicBoundary(Inf * u"nm", Inf * u"nm", 2.0u"nm")
    coords = place_atoms(n_atoms, CubicBoundary(2.0u"nm"); min_dist=0.3u"nm")
    simulator = VelocityVerlet(dt=0.002u"ps", coupling=AndersenThermostat(temp, 10.0u"ps"))

    s = System(
        atoms=[Atom(charge=0.0, mass=10.0u"u", σ=0.3u"nm", ϵ=0.2u"kJ * mol^-1") for i in 1:n_atoms],
        pairwise_inters=(LennardJones(nl_only=true),),
        coords=coords,
        boundary=boundary,
        neighbor_finder=DistanceNeighborFinder(
            nb_matrix=trues(n_atoms, n_atoms),
            n_steps=10,
            dist_cutoff=2.0u"nm",
        ),
        loggers=(coords=CoordinateLogger(100),),
    )

    @test atomic_symbol(s) == fill(:unknown, n_atoms)
    @test atomic_symbol(s, 5) == :unknown

    random_velocities!(s, temp)

    @time simulate!(s, simulator, n_steps)

    @test maximum(distances(s.coords, boundary)) > 5.0u"nm"

    run_visualize_tests && visualize(s.loggers.coords, boundary, temp_fp_viz)
end

@testset "Lennard-Jones simulators" begin
    n_atoms = 100
    n_steps = 20_000
    temp = 298.0u"K"
    boundary = CubicBoundary(2.0u"nm")
    coords = place_atoms(n_atoms, boundary; min_dist=0.3u"nm")
    simulators = [
        Verlet(dt=0.002u"ps", coupling=AndersenThermostat(temp, 10.0u"ps")),
        StormerVerlet(dt=0.002u"ps"),
        Langevin(dt=0.002u"ps", temperature=temp, friction=1.0u"ps^-1"),
    ]

    s = System(
        atoms=[Atom(charge=0.0, mass=10.0u"u", σ=0.3u"nm", ϵ=0.2u"kJ * mol^-1") for i in 1:n_atoms],
        pairwise_inters=(LennardJones(nl_only=true),),
        coords=coords,
        boundary=boundary,
        neighbor_finder=DistanceNeighborFinder(
            nb_matrix=trues(n_atoms, n_atoms),
            n_steps=10,
            dist_cutoff=2.0u"nm",
        ),
        loggers=(coords=CoordinateLogger(100),),
    )
    random_velocities!(s, temp)

    for simulator in simulators
        @time simulate!(s, simulator, n_steps; n_threads=1)
    end
end

@testset "Diatomic molecules" begin
    n_atoms = 100
    n_steps = 20_000
    temp = 298.0u"K"
    boundary = CubicBoundary(2.0u"nm")
    coords = place_atoms(n_atoms ÷ 2, boundary; min_dist=0.3u"nm")
    for i in eachindex(coords)
        push!(coords, coords[i] .+ [0.1, 0.0, 0.0]u"nm")
    end
    bonds = InteractionList2Atoms(
        collect(1:(n_atoms ÷ 2)),
        collect((1 + n_atoms ÷ 2):n_atoms),
        [HarmonicBond(k=300_000.0u"kJ * mol^-1 * nm^-2", r0=0.1u"nm") for i in 1:(n_atoms ÷ 2)],
        fill("", n_atoms ÷ 2),
    )
    nb_matrix = trues(n_atoms, n_atoms)
    for i in 1:(n_atoms ÷ 2)
        nb_matrix[i, i + (n_atoms ÷ 2)] = false
        nb_matrix[i + (n_atoms ÷ 2), i] = false
    end
    simulator = VelocityVerlet(dt=0.002u"ps", coupling=BerendsenThermostat(temp, 1.0u"ps"))

    s = System(
        atoms=[Atom(charge=0.0, mass=10.0u"u", σ=0.3u"nm", ϵ=0.2u"kJ * mol^-1") for i in 1:n_atoms],
        pairwise_inters=(LennardJones(nl_only=true),),
        specific_inter_lists=(bonds,),
        coords=coords,
        velocities=[random_velocity(10.0u"u", temp) .* 0.01 for i in 1:n_atoms],
        boundary=boundary,
        neighbor_finder=DistanceNeighborFinder(
            nb_matrix=trues(n_atoms, n_atoms),
            n_steps=10,
            dist_cutoff=2.0u"nm",
        ),
        loggers=(
            temp=TemperatureLogger(10),
            coords=CoordinateLogger(10),
        ),
    )

    @time simulate!(s, simulator, n_steps; n_threads=1)

    if run_visualize_tests
        visualize(
            s.loggers.coords,
            boundary,
            temp_fp_viz;
            connections=[(i, i + (n_atoms ÷ 2)) for i in 1:(n_atoms ÷ 2)],
            trails=2,
        )
    end
end

@testset "Pairwise interactions" begin
    n_atoms = 100
    n_steps = 20_000
    temp = 298.0u"K"
    boundary = CubicBoundary(2.0u"nm")
    G = 10.0u"kJ * nm * u^-2 * mol^-1"
    simulator = VelocityVerlet(dt=0.002u"ps", coupling=AndersenThermostat(temp, 10.0u"ps"))
    pairwise_inter_types = (
        LennardJones(nl_only=true), LennardJones(nl_only=false),
        LennardJones(cutoff=DistanceCutoff(1.0u"nm"), nl_only=true),
        LennardJones(cutoff=ShiftedPotentialCutoff(1.0u"nm"), nl_only=true),
        LennardJones(cutoff=ShiftedForceCutoff(1.0u"nm"), nl_only=true),
        LennardJones(cutoff=CubicSplineCutoff(0.6u"nm", 1.0u"nm"), nl_only=true),
        SoftSphere(nl_only=true), SoftSphere(nl_only=false),
        Mie(m=5, n=10, nl_only=true), Mie(m=5, n=10, nl_only=false),
        Coulomb(nl_only=true), Coulomb(nl_only=false),
        CoulombReactionField(dist_cutoff=1.0u"nm", nl_only=true),
        CoulombReactionField(dist_cutoff=1.0u"nm", nl_only=false),
        Gravity(G=G, nl_only=true), Gravity(G=G, nl_only=false),
    )

    @testset "$inter" for inter in pairwise_inter_types
        if inter.nl_only
            neighbor_finder = DistanceNeighborFinder(nb_matrix=trues(n_atoms, n_atoms), n_steps=10,
                                                        dist_cutoff=1.5u"nm")
        else
            neighbor_finder = NoNeighborFinder()
        end

        s = System(
            atoms=[Atom(charge=i % 2 == 0 ? -1.0 : 1.0, mass=10.0u"u", σ=0.2u"nm",
                        ϵ=0.2u"kJ * mol^-1") for i in 1:n_atoms],
            pairwise_inters=(inter,),
            coords=place_atoms(n_atoms, boundary; min_dist=0.2u"nm"),
            velocities=[random_velocity(10.0u"u", temp) .* 0.01 for i in 1:n_atoms],
            boundary=boundary,
            neighbor_finder=neighbor_finder,
            loggers=(
                temp=TemperatureLogger(100),
                coords=CoordinateLogger(100),
                energy=TotalEnergyLogger(100),
            ),
        )

        @time simulate!(s, simulator, n_steps)
    end
end

@testset "Müller-Brown" begin
    atom_mass = 1.0u"u"
    atoms = [Atom(mass=atom_mass, σ=0.3u"nm", ϵ=0.2u"kJ * mol^-1")]
<<<<<<< HEAD
    
    boundary = RectangularBoundary(Inf*u"nm")
    
    atom_coords = [SVector{2}(-0.5,0.25)]u"nm"
    
    
    temp = 100.0u"K"
    velocities = [random_velocity(atom_mass, temp,dims=2)]
    
    #Make sure logger is in 2 dimensions for Muller-Brown potential
=======
    boundary = RectangularBoundary(Inf*u"nm", Inf*u"nm")
    coords = [SVector(-0.5, 0.25)u"nm"]
    temp = 100.0u"K"
    velocities = [velocity(atom_mass, temp; dims=2)]

>>>>>>> d547a243
    sys = System(
        atoms=atoms,
        coords=coords,
        velocities=velocities,
        boundary=boundary,
        general_inters=(MullerBrown(),),
        loggers=(coords=CoordinateLogger(100; dims=2),),
    )

    simulator = VelocityVerlet(dt=0.002u"ps")
    simulate!(sys, simulator, 100_000)

    # Particle should end up at local minimum and stick due to no thermostat
    final_pos = values(sys.loggers.coords)[end][1]
    local_min = SVector(-0.05001082299878202, 0.46669410487256247)u"nm"
    @test isapprox(final_pos, local_min, atol=1e-7u"nm")
end

@testset "Units" begin
    n_atoms = 100
    n_steps = 2_000 # Does diverge for longer simulations or higher velocities
    temp = 298.0u"K"
    boundary = CubicBoundary(2.0u"nm")
    coords = place_atoms(n_atoms, boundary; min_dist=0.3u"nm")
    velocities = [random_velocity(10.0u"u", temp) .* 0.01 for i in 1:n_atoms]
    simulator = VelocityVerlet(dt=0.002u"ps")
    simulator_nounits = VelocityVerlet(dt=0.002)

    vtype = eltype(velocities)
    V(sys::System, neighbors=nothing) = sys.velocities

    s = System(
        atoms=[Atom(charge=0.0, mass=10.0u"u", σ=0.3u"nm", ϵ=0.2u"kJ * mol^-1") for i in 1:n_atoms],
        pairwise_inters=(LennardJones(nl_only=true),),
        coords=coords,
        velocities=velocities,
        boundary=boundary,
        neighbor_finder=DistanceNeighborFinder(
            nb_matrix=trues(n_atoms, n_atoms),
            n_steps=10,
            dist_cutoff=2.0u"nm",
        ),
        loggers=(
            temp=TemperatureLogger(100),
            coords=CoordinateLogger(100),
            energy=TotalEnergyLogger(100),
        ),
    )

    vtype_nounits = eltype(ustrip_vec.(velocities))

    s_nounits = System(
        atoms=[Atom(charge=0.0, mass=10.0, σ=0.3, ϵ=0.2) for i in 1:n_atoms],
        pairwise_inters=(LennardJones(nl_only=true),),
        coords=ustrip_vec.(coords),
        velocities=ustrip_vec.(velocities),
        boundary=CubicBoundary(ustrip.(boundary)),
        neighbor_finder=DistanceNeighborFinder(
            nb_matrix=trues(n_atoms, n_atoms),
            n_steps=10,
            dist_cutoff=2.0,
        ),
        loggers=(
            temp=TemperatureLogger(Float64, 100),
            coords=CoordinateLogger(Float64, 100),
            energy=TotalEnergyLogger(Float64, 100),
        ),
        force_units=NoUnits,
        energy_units=NoUnits,
    )

    neighbors = find_neighbors(s, s.neighbor_finder; n_threads=1)
    neighbors_nounits = find_neighbors(s_nounits, s_nounits.neighbor_finder; n_threads=1)
    a1 = accelerations(s, neighbors)
    a2 = accelerations(s_nounits, neighbors_nounits)u"kJ * mol^-1 * nm^-1 * u^-1"
    @test all(all(a1[i] .≈ a2[i]) for i in eachindex(a1))

    simulate!(s, simulator, n_steps; n_threads=1)
    simulate!(s_nounits, simulator_nounits, n_steps; n_threads=1)

    coords_diff = last(values(s.loggers.coords)) .- last(values(s_nounits.loggers.coords)) * u"nm"
    @test median([maximum(abs.(c)) for c in coords_diff]) < 1e-8u"nm"

    final_energy = last(values(s.loggers.energy))
    final_energy_nounits = last(values(s_nounits.loggers.energy)) * u"kJ * mol^-1"
    @test isapprox(final_energy, final_energy_nounits, atol=5e-4u"kJ * mol^-1")
end

@testset "Position restraints" begin
    gpu_list = run_gpu_tests ? (false, true) : (false,)
    for gpu in gpu_list
        n_atoms = 10
        n_atoms_res = n_atoms ÷ 2
        n_steps = 2_000
        boundary = CubicBoundary(2.0u"nm")
        starting_coords = place_atoms(n_atoms, boundary; min_dist=0.3u"nm")
        atoms = [Atom(charge=0.0, mass=10.0u"u", σ=0.2u"nm", ϵ=0.2u"kJ * mol^-1") for i in 1:n_atoms]
        atoms_data = [AtomData(atom_type=(i <= n_atoms_res ? "A1" : "A2")) for i in 1:n_atoms]
        sim = Langevin(dt=0.001u"ps", temperature=300.0u"K", friction=1.0u"ps^-1")

        sys = System(
            atoms=gpu ? CuArray(atoms) : atoms,
            atoms_data=atoms_data,
            pairwise_inters=(LennardJones(),),
            coords=gpu ? CuArray(deepcopy(starting_coords)) : deepcopy(starting_coords),
            boundary=boundary,
            loggers=(coords=CoordinateLogger(100),),
        )

        atom_selector(at, at_data) = at_data.atom_type == "A1"

        sys_res = add_position_restraints(sys, 100_000.0u"kJ * mol^-1 * nm^-2";
                                          atom_selector=atom_selector)

        @time simulate!(sys_res, sim, n_steps)

        dists = norm.(vector.(starting_coords, Array(sys_res.coords), (boundary,)))
        @test maximum(dists[1:n_atoms_res]) < 0.1u"nm"
        @test median(dists[(n_atoms_res + 1):end]) > 0.2u"nm"
    end
end

@testset "SHAKE bond constraints" begin
    n_atoms = 100
    atom_mass = 10.0u"u"
    atoms = [Atom(mass=atom_mass, σ=0.3u"nm", ϵ=0.2u"kJ * mol^-1") for i in 1:n_atoms]
    boundary = CubicBoundary(2.0u"nm")

    coords = place_atoms(n_atoms ÷ 2, boundary, min_dist=0.3u"nm")

    for i in 1:length(coords)
        push!(coords, coords[i] .+ [0.15, 0.0, 0.0]u"nm")
    end

    temp = 100.0u"K"
    velocities = [random_velocity(atom_mass, temp) for i in 1:n_atoms]

    nb_matrix = trues(n_atoms, n_atoms)
    for i in 1:(n_atoms ÷ 2)
        nb_matrix[i, i + (n_atoms ÷ 2)] = false
        nb_matrix[i + (n_atoms ÷ 2), i] = false
    end

    neighbor_finder = DistanceNeighborFinder(nb_matrix=nb_matrix, n_steps=10, dist_cutoff=1.5u"nm")

    bond_lengths = [0.1u"nm" for i in 1:(n_atoms ÷ 2)]
    sh = SHAKE(bond_lengths, collect(1:(n_atoms ÷ 2)), collect((1 + (n_atoms ÷ 2)):n_atoms))
    constraints = (sh,)

    sys = System(
        atoms=atoms,
        pairwise_inters=(LennardJones(nl_only=true),),
        constraints=constraints,
        coords=coords,
        velocities=velocities,
        boundary=boundary,
        neighbor_finder=neighbor_finder,
        loggers=(temp=TemperatureLogger(10), coords=CoordinateLogger(10)),
    )

    for i in 1:length(sys.coords)
        sys.coords[i] += [rand()*0.01, rand()*0.01, rand()*0.01]u"nm"        
    end

    old_coords = sys.coords
    apply_constraints!(sys, sh, old_coords, 0.002u"ps")

    lengths = map(1:length(sh.is)) do r
        return norm(vector(sys.coords[sh.is[r]], sys.coords[sh.js[r]], sys.boundary))
    end

    @test maximum(abs.(lengths .- 0.1u"nm")) < 1e-10u"nm"

    simulator = VelocityVerlet(dt=0.002u"ps", coupling=AndersenThermostat(temp, 1.0u"ps"))

    @time simulate!(sys, simulator, 1_000)

    lengths = map(1:length(sh.is)) do r
        return norm(vector(sys.coords[sh.is[r]], sys.coords[sh.js[r]], sys.boundary))
    end

    @test maximum(abs.(lengths .- 0.1u"nm")) < 1e-10u"nm"
end

@testset "SHAKE triatomic" begin
    n_atoms = 30
    atom_mass = 10.0u"u"
    atoms = [Atom(mass=atom_mass, σ=0.3u"nm", ϵ=0.2u"kJ * mol^-1") for i in 1:n_atoms]
    boundary = CubicBoundary(2.0u"nm")

    coords = place_atoms(n_atoms ÷ 3, boundary, min_dist=0.3u"nm")

    for i in 1:(n_atoms ÷ 3)
        push!(coords, coords[i] .+ [0.13, 0.0, 0.0]u"nm")
    end

    for i in 1:(n_atoms ÷ 3)
        push!(coords, coords[i] .+ [0.26, 0.0, 0.0]u"nm")
    end

    temp = 100.0u"K"
    velocities = [random_velocity(atom_mass, temp) for i in 1:n_atoms]

    nb_matrix = trues(n_atoms, n_atoms)
    for i in 1:(n_atoms ÷ 3)
        nb_matrix[i, i + (n_atoms ÷ 3)] = false
        nb_matrix[i + (n_atoms ÷ 3), i] = false
        nb_matrix[i + (n_atoms ÷ 3), i + 2 * (n_atoms ÷ 3)] = false
        nb_matrix[i + 2 * (n_atoms ÷ 3), i + (n_atoms ÷ 3)] = false
    end

    neighbor_finder = DistanceNeighborFinder(nb_matrix=nb_matrix, n_steps=10, dist_cutoff=1.5u"nm")

    bond_lengths = [0.1u"nm" for i in 1:(2 * (n_atoms ÷ 3))]
    sh = SHAKE(
        bond_lengths,
        collect(1:(2 * (n_atoms ÷ 3))),
        collect(((n_atoms ÷ 3) + 1):n_atoms),
    )
    constraints = (sh,)

    sys = System(
        atoms=atoms,
        pairwise_inters=(LennardJones(nl_only=true),),
        constraints=constraints,
        coords=coords,
        velocities=velocities,
        boundary=boundary,
        neighbor_finder=neighbor_finder,
        loggers=(coords=CoordinateLogger(10),),
    )

    for i in 1:length(sys.coords)
        sys.coords[i] += [rand()*0.01, rand()*0.01, rand()*0.01]u"nm"
    end

    old_coords = sys.coords

    @time apply_constraints!(sys, sh, old_coords, 0.002u"ps")

    lengths = map(1:length(sh.is)) do r
        return norm(vector(sys.coords[sh.is[r]], sys.coords[sh.js[r]], sys.boundary))
    end

    @test maximum(abs.(lengths .- 0.1u"nm")) < 1e-10u"nm"
end

@testset "Langevin splitting" begin
    n_atoms = 400
    n_steps = 2000
    temp = 300.0u"K"
    boundary = CubicBoundary(10.0u"nm")
    coords = place_atoms(n_atoms, boundary; min_dist=0.3u"nm")
    velocities = [random_velocity(10.0u"u", temp) .* 0.01 for i in 1:n_atoms]
    s1 = System(
        atoms=[Atom(charge=0.0, mass=10.0u"u", σ=0.3u"nm", ϵ=0.2u"kJ * mol^-1") for i in 1:n_atoms],
        pairwise_inters=(LennardJones(nl_only=true),),
        coords=coords,
        velocities=velocities,
        boundary=boundary,
        neighbor_finder=DistanceNeighborFinder(
            nb_matrix=trues(n_atoms, n_atoms),
            n_steps=10,
            dist_cutoff=2.0u"nm",
        ),
        loggers=(temp=TemperatureLogger(10),),
    )
    s2 = deepcopy(s1)
    rseed = 2022
    simulator1 = Langevin(dt=0.002u"ps", temperature=temp, friction=1.0u"ps^-1")
    simulator2 = LangevinSplitting(dt=0.002u"ps", temperature=temp,
                                   friction=10.0u"u * ps^-1", splitting="BAOA")

    @time simulate!(s1, simulator1, n_steps; rng=MersenneTwister(rseed))
    @test 280.0u"K" <= mean(s1.loggers.temp.history[(end - 100):end]) <= 320.0u"K"

    @time simulate!(s2, simulator2, n_steps; rng=MersenneTwister(rseed))
    @test 280.0u"K" <= mean(s2.loggers.temp.history[(end - 100):end]) <= 320.0u"K"

    @test maximum(maximum(abs.(v)) for v in (s1.coords .- s2.coords)) < 1e-5u"nm"
end

@testset "Temperature REMD" begin
    n_atoms = 100
    n_steps = 10_000
    atom_mass = 10.0u"u"
    atoms = [Atom(mass=atom_mass, σ=0.3u"nm", ϵ=0.2u"kJ * mol^-1") for i in 1:n_atoms]
    boundary = CubicBoundary(2.0u"nm")
    coords = place_atoms(n_atoms, boundary; min_dist=0.3u"nm")

    pairwise_inters = (LennardJones(nl_only=true),)

    nb_matrix = trues(n_atoms, n_atoms)
    
    neighbor_finder = DistanceNeighborFinder(
        nb_matrix=nb_matrix,
        n_steps=10,
        dist_cutoff=1.5u"nm",
    )

    n_replicas = 4
    replica_loggers = [(temp=TemperatureLogger(10), coords=CoordinateLogger(10)) for i in 1:n_replicas]

    repsys = ReplicaSystem(
        atoms=atoms,
        replica_coords=[copy(coords) for _ in 1:n_replicas],
        replica_velocities=nothing,
        n_replicas=n_replicas,
        boundary=boundary,
        pairwise_inters=pairwise_inters,
        replica_loggers=replica_loggers,
        neighbor_finder=neighbor_finder,
    )

    temp_vals = [120.0u"K", 180.0u"K", 240.0u"K", 300.0u"K"]
    simulator = TemperatureREMD(
        dt=0.005u"ps",
        temperatures=temp_vals,
        simulators=[
            Langevin(
                dt=0.005u"ps",
                temperature=temp,
                friction=0.1u"ps^-1",
            )
            for temp in temp_vals],
        exchange_time=2.5u"ps",
    )

    @time simulate!(repsys, simulator, n_steps; assign_velocities=true )
    @time simulate!(repsys, simulator, n_steps; assign_velocities=false)

    efficiency = repsys.exchange_logger.n_exchanges / repsys.exchange_logger.n_attempts
    @test efficiency > 0.2 # This is a fairly arbitrary threshold but it's a good test for very bad cases
    @test efficiency < 1.0 # Bad acceptance rate?
    @info "Exchange Efficiency: $efficiency"

    for id in eachindex(repsys.replicas)
        mean_temp = mean(values(repsys.replicas[id].loggers.temp))
        @test (0.9 * temp_vals[id]) < mean_temp < (1.1 * temp_vals[id])
    end
end

@testset "Hamiltonian REMD" begin
    n_atoms = 100
    n_steps = 10_000
    atom_mass = 10.0u"u"
    atoms = [Atom(mass=atom_mass, charge=1.0, σ=0.3u"nm", ϵ=0.2u"kJ * mol^-1") for i in 1:n_atoms]
    boundary = CubicBoundary(2.0u"nm")
    coords = place_atoms(n_atoms, boundary; min_dist=0.3u"nm")

    temp = 100.0u"K"
    velocities = [random_velocity(10.0u"u", temp) for i in 1:n_atoms]

    neighbor_finder = DistanceNeighborFinder(
        nb_matrix=trues(n_atoms, n_atoms),
        n_steps=10,
        dist_cutoff=1.5u"nm",
    )

    n_replicas = 4
    λ_vals = [0.0, 0.1, 0.25, 0.4]
    replica_pairwise_inters = [(LennardJonesSoftCore(α=1, λ=λ_vals[i], p=2, nl_only=true),) for i in 1:n_replicas]

    replica_loggers = [(temp=TemperatureLogger(10), ) for i in 1:n_replicas]

    repsys = ReplicaSystem(
        atoms=atoms,
        replica_coords=[copy(coords) for _ in 1:n_replicas],
        replica_velocities=nothing,
        n_replicas=n_replicas,
        boundary=boundary,
        replica_pairwise_inters=replica_pairwise_inters,
        replica_loggers=replica_loggers,
        neighbor_finder=neighbor_finder,
    )

    simulator = HamiltonianREMD(
        dt=0.005u"ps",
        temperature=temp,
        simulators=[
            Langevin(
                dt=0.005u"ps",
                temperature=temp,
                friction=0.1u"ps^-1",
            )
            for _ in 1:n_replicas],
        exchange_time=2.5u"ps",
    )

    @time simulate!(repsys, simulator, n_steps; assign_velocities=true )
    @time simulate!(repsys, simulator, n_steps; assign_velocities=false)

    efficiency = repsys.exchange_logger.n_exchanges / repsys.exchange_logger.n_attempts
    @test efficiency > 0.2 # This is a fairly arbitrary threshold, but it's a good tests for very bad cases
    @test efficiency < 1.0 # Bad acceptance rate?
    @info "Exchange Efficiency: $efficiency"
    for id in eachindex(repsys.replicas)
        mean_temp = mean(values(repsys.replicas[id].loggers.temp))
        @test (0.9 * temp) < mean_temp < (1.1 * temp)
    end
end

@testset "Metropolis Monte Carlo" begin
    n_atoms = 100
    n_steps = 10_000
    atom_mass = 10.0u"u"
    atoms = [Atom(mass=atom_mass, charge=1.0, σ=0.3u"nm", ϵ=0.2u"kJ * mol^-1") for i in 1:n_atoms]
    boundary = CubicBoundary(4.0u"nm", 4.0u"nm", 4.0u"nm")
    coords = place_atoms(n_atoms, boundary; min_dist=0.3u"nm")
    temp = 198.0u"K"

    neighbor_finder = DistanceNeighborFinder(
        nb_matrix=trues(n_atoms, n_atoms),
        n_steps=10,
        dist_cutoff=1.5u"nm",
    )

    sys = System(
        atoms=atoms,
        coords=coords,
        boundary=boundary,
        pairwise_inters=(Coulomb(), ),
        loggers=(
            coords=CoordinateLogger(10), 
            mcl=MonteCarloLogger(),
            avgpe=AverageObservableLogger(potential_energy, typeof(atoms[1].ϵ), 10),
        ),
        neighbor_finder=neighbor_finder,
    )

    simulator_uniform = MetropolisMonteCarlo(
        temperature=temp,
        trial_moves=random_uniform_translation!,
        trial_args=Dict(:shift_size => 0.1u"nm"),
    )

    simulator_gaussian = MetropolisMonteCarlo(
        temperature=temp,
        trial_moves=random_normal_translation!,
        trial_args=Dict(:shift_size => 0.1u"nm"),
    )

    @time simulate!(sys, simulator_uniform , n_steps; log_states=true)
    @time simulate!(sys, simulator_gaussian, n_steps; log_states=true)

    acceptance_rate = sys.loggers.mcl.n_accept / sys.loggers.mcl.n_trials
    @info "Acceptance Rate: $acceptance_rate"
    @test acceptance_rate > 0.2

    @test sys.loggers.avgpe.block_averages[end] < sys.loggers.avgpe.block_averages[1]

    neighbors = find_neighbors(sys, sys.neighbor_finder)

    distance_sum = 0.0u"nm"
    for i in 1:length(sys)
        ci = sys.coords[i]
        min_dist2 = Inf*u"nm^2"
        for j in 1:length(sys)
            if i == j
                continue
            end
            r2 = sum(abs2, vector(ci, sys.coords[j], sys.boundary))
            if r2 < min_dist2
                min_dist2 = r2
            end
        end
        distance_sum += sqrt(min_dist2)
    end
    mean_distance = distance_sum / length(sys)
    wigner_seitz_radius = cbrt(3 * box_volume(sys.boundary) / (4π * length(sys)))
    @test wigner_seitz_radius < mean_distance < 2 * wigner_seitz_radius
end

@testset "Different implementations" begin
    n_atoms = 400
    atom_mass = 10.0u"u"
    boundary = CubicBoundary(6.0u"nm")
    temp = 1.0u"K"
    starting_coords = place_diatomics(n_atoms ÷ 2, boundary, 0.2u"nm"; min_dist=0.2u"nm")
    starting_velocities = [random_velocity(atom_mass, temp) for i in 1:n_atoms]
    starting_coords_f32 = [Float32.(c) for c in starting_coords]
    starting_velocities_f32 = [Float32.(c) for c in starting_velocities]

    function test_sim(nl::Bool, parallel::Bool, f32::Bool, gpu::Bool)
        n_atoms = 400
        n_steps = 200
        atom_mass = f32 ? 10.0f0u"u" : 10.0u"u"
        boundary = f32 ? CubicBoundary(6.0f0u"nm") : CubicBoundary(6.0u"nm")
        simulator = VelocityVerlet(dt=f32 ? 0.02f0u"ps" : 0.02u"ps")
        k = f32 ? 10_000.0f0u"kJ * mol^-1 * nm^-2" : 10_000.0u"kJ * mol^-1 * nm^-2"
        r0 = f32 ? 0.2f0u"nm" : 0.2u"nm"
        bonds = [HarmonicBond(k=k, r0=r0) for i in 1:(n_atoms ÷ 2)]
        specific_inter_lists = (InteractionList2Atoms(
            gpu ? CuArray(Int32.(collect(1:2:n_atoms))) : Int32.(collect(1:2:n_atoms)),
            gpu ? CuArray(Int32.(collect(2:2:n_atoms))) : Int32.(collect(2:2:n_atoms)),
            gpu ? CuArray(bonds) : bonds,
        ),)

        neighbor_finder = NoNeighborFinder()
        cutoff = DistanceCutoff(f32 ? 1.0f0u"nm" : 1.0u"nm")
        pairwise_inters = (LennardJones(nl_only=false, cutoff=cutoff),)
        if nl
            if gpu
                neighbor_finder = DistanceVecNeighborFinder(
                    nb_matrix=gpu ? CuArray(trues(n_atoms, n_atoms)) : trues(n_atoms, n_atoms),
                    n_steps=10,
                    dist_cutoff=f32 ? 1.5f0u"nm" : 1.5u"nm",
                )
            else
                neighbor_finder = DistanceNeighborFinder(
                    nb_matrix=trues(n_atoms, n_atoms),
                    n_steps=10,
                    dist_cutoff=f32 ? 1.5f0u"nm" : 1.5u"nm",
                )
            end
            pairwise_inters = (LennardJones(nl_only=true, cutoff=cutoff),)
        end
        show(devnull, neighbor_finder)

        if gpu
            coords = CuArray(deepcopy(f32 ? starting_coords_f32 : starting_coords))
            velocities = CuArray(deepcopy(f32 ? starting_velocities_f32 : starting_velocities))
            atoms = CuArray([Atom(charge=f32 ? 0.0f0 : 0.0, mass=atom_mass, σ=f32 ? 0.2f0u"nm" : 0.2u"nm",
                                  ϵ=f32 ? 0.2f0u"kJ * mol^-1" : 0.2u"kJ * mol^-1") for i in 1:n_atoms])
        else
            coords = deepcopy(f32 ? starting_coords_f32 : starting_coords)
            velocities = deepcopy(f32 ? starting_velocities_f32 : starting_velocities)
            atoms = [Atom(charge=f32 ? 0.0f0 : 0.0, mass=atom_mass, σ=f32 ? 0.2f0u"nm" : 0.2u"nm",
                            ϵ=f32 ? 0.2f0u"kJ * mol^-1" : 0.2u"kJ * mol^-1") for i in 1:n_atoms]
        end

        s = System(
            atoms=atoms,
            pairwise_inters=pairwise_inters,
            specific_inter_lists=specific_inter_lists,
            coords=coords,
            velocities=velocities,
            boundary=boundary,
            neighbor_finder=neighbor_finder,
        )

        @test float_type(s) == (f32 ? Float32 : Float64)

        n_threads = parallel ? Threads.nthreads() : 1
        neighbors = find_neighbors(s; n_threads=n_threads)
        E_start = potential_energy(s, neighbors; n_threads=n_threads)

        simulate!(s, simulator, n_steps; n_threads=n_threads)
        return s.coords, E_start
    end

    runs = [
        ("CPU"       , [false, false, false, false]),
        ("CPU f32"   , [false, false, true , false]),
        ("CPU NL"    , [true , false, false, false]),
        ("CPU f32 NL", [true , false, true , false]),
    ]
    if run_parallel_tests
        push!(runs, ("CPU parallel"       , [false, true , false, false]))
        push!(runs, ("CPU parallel f32"   , [false, true , true , false]))
        push!(runs, ("CPU parallel NL"    , [true , true , false, false]))
        push!(runs, ("CPU parallel f32 NL", [true , true , true , false]))
    end
    if run_gpu_tests
        push!(runs, ("GPU"       , [false, false, false, true]))
        push!(runs, ("GPU f32"   , [false, false, true , true]))
        push!(runs, ("GPU NL"    , [true , false, false, true]))
        push!(runs, ("GPU f32 NL", [true , false, true , true]))
    end

    final_coords_ref, E_start_ref = test_sim(runs[1][2]...)
    # Check all simulations give the same result to within some error
    for (name, args) in runs
        final_coords, E_start = test_sim(args...)
        final_coords_f64 = [Float64.(c) for c in Array(final_coords)]
        coord_diff = sum(sum(map(x -> abs.(x), final_coords_f64 .- final_coords_ref))) / (3 * n_atoms)
        E_diff = abs(Float64(E_start) - E_start_ref)
        @info "$(rpad(name, 19)) - difference per coordinate $coord_diff - potential energy difference $E_diff"
        @test coord_diff < 1e-4u"nm"
        @test E_diff < 5e-4u"kJ * mol^-1"
    end
end<|MERGE_RESOLUTION|>--- conflicted
+++ resolved
@@ -319,24 +319,11 @@
 @testset "Müller-Brown" begin
     atom_mass = 1.0u"u"
     atoms = [Atom(mass=atom_mass, σ=0.3u"nm", ϵ=0.2u"kJ * mol^-1")]
-<<<<<<< HEAD
-    
     boundary = RectangularBoundary(Inf*u"nm")
-    
-    atom_coords = [SVector{2}(-0.5,0.25)]u"nm"
-    
-    
-    temp = 100.0u"K"
-    velocities = [random_velocity(atom_mass, temp,dims=2)]
-    
-    #Make sure logger is in 2 dimensions for Muller-Brown potential
-=======
-    boundary = RectangularBoundary(Inf*u"nm", Inf*u"nm")
     coords = [SVector(-0.5, 0.25)u"nm"]
     temp = 100.0u"K"
-    velocities = [velocity(atom_mass, temp; dims=2)]
-
->>>>>>> d547a243
+    velocities = [random_velocity(atom_mass, temp; dims=2)]
+
     sys = System(
         atoms=atoms,
         coords=coords,
